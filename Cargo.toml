[package]
name = "bevy_entitiles"
version = "0.3.0"
edition = "2021"
license = "MIT"
repository = "https://github.com/443eb9/bevy_entitiles"
description = "A 2d tilemap library for bevy. With many useful algorithms/tools built in."
exclude = ["assets/", "docs/imgs/"]

[profile.dev]
opt-level = 1

[profile.dev.package."*"]
opt-level = 3

[dependencies]
bevy = { version = "0.12", default-features = false, features = [
    "bevy_core_pipeline",
    "bevy_render",
    "bevy_asset",
    "png",
    "bevy_winit",
    "bevy_sprite",
    "multi-threaded",
    "bevy_gizmos",
    "bevy_text",
    "bevy_ui",
    "default_font",
    "x11",
    "wayland"
] }
<<<<<<< HEAD
ron = { version = "0.8", optional = true }
rand = { version = "0.8", optional = true }
serde = { version = "1", optional = true }
bevy_xpbd_2d = { version = "0.3.3", optional = true }
serde_json = { version = "1", optional = true }
bevy_entitiles_derive = { version = "0.2.0", optional = true, path = "macros" }
futures-lite = { version = "2", optional = true }
radsort = "0.1"
bitflags = "2"
=======
bevy_entitiles_derive = { version = "0.2.0", optional = true, path = "macros" }
bevy_xpbd_2d = { version = "0.3.3", optional = true }
bitflags = "2.4.0"
futures-lite = { version = "2.2.0", optional = true }
quick-xml = { version = "0.31.0", optional = true, features = ["serialize"] }
radsort = "0.1.0"
rand = { version = "0.8.0", optional = true }
ron = { version = "0.8.0", optional = true }
serde = { version = "1.0.150", optional = true }
serde_json = { version = "1.0.100", optional = true }
>>>>>>> 467eea2b

[dev-dependencies]
bevy = { version = "0.12.1", default-features = false, features = [
    "bevy_core_pipeline",
    "bevy_render",
    "bevy_asset",
    "bevy_gizmos",
    "bevy_ui",
    "png",
    "bevy_winit",
    "bevy_text",
    "bevy_sprite",
    "default_font",
    "trace_tracy",
    "multi-threaded",
    "x11",
    "wayland"
] }
bevy-inspector-egui = "0.22.0"
bevy_mod_debugdump = "0.9.0"
image = "0.24.7"

[features]
default = []
algorithm = ["dep:rand", "serializing", "dep:futures-lite"]
atlas = []
debug = []
physics = ["dep:bevy_xpbd_2d"]
serializing = ["dep:ron", "dep:serde"]
ldtk = ["serializing", "dep:serde_json", "dep:bevy_entitiles_derive"]
tiled = ["dep:serde", "dep:quick-xml"]

[[example]]
name = "basic"
path = "examples/basic.rs"
required-features = []

[[example]]
name = "animation"
path = "examples/animation.rs"
required-features = []

[[example]]
name = "pathfinding"
path = "examples/pathfinding.rs"
required-features = ["algorithm"]

[[example]]
name = "wfc"
path = "examples/wfc.rs"
required-features = ["algorithm"]

[[example]]
name = "physics"
path = "examples/physics.rs"
required-features = ["physics"]

[[example]]
name = "save_and_load"
path = "examples/save_and_load.rs"
required-features = ["algorithm", "physics"]

[[example]]
name = "ldtk"
path = "examples/ldtk.rs"
required-features = ["debug", "ldtk", "physics"]

[[example]]
name = "wfc_pattern"
path = "examples/wfc_pattern.rs"
required-features = ["algorithm"]

[[example]]
name = "ldtk_wfc"
path = "examples/ldtk_wfc.rs"
required-features = ["algorithm", "ldtk", "physics"]

[[example]]
name = "chunk_unloading"
path = "examples/chunk_unloading.rs"
required-features = ["debug", "algorithm", "serializing", "physics"]

[[example]]
name = "stress_test"
path = "examples/stress_test.rs"
required-features = []

[[example]]
name = "tiled"
path = "examples/tiled.rs"
required-features = ["tiled"]<|MERGE_RESOLUTION|>--- conflicted
+++ resolved
@@ -27,30 +27,18 @@
     "bevy_ui",
     "default_font",
     "x11",
-    "wayland"
+    "wayland",
 ] }
-<<<<<<< HEAD
-ron = { version = "0.8", optional = true }
-rand = { version = "0.8", optional = true }
-serde = { version = "1", optional = true }
-bevy_xpbd_2d = { version = "0.3.3", optional = true }
-serde_json = { version = "1", optional = true }
-bevy_entitiles_derive = { version = "0.2.0", optional = true, path = "macros" }
-futures-lite = { version = "2", optional = true }
-radsort = "0.1"
-bitflags = "2"
-=======
 bevy_entitiles_derive = { version = "0.2.0", optional = true, path = "macros" }
 bevy_xpbd_2d = { version = "0.3.3", optional = true }
-bitflags = "2.4.0"
-futures-lite = { version = "2.2.0", optional = true }
-quick-xml = { version = "0.31.0", optional = true, features = ["serialize"] }
-radsort = "0.1.0"
-rand = { version = "0.8.0", optional = true }
-ron = { version = "0.8.0", optional = true }
-serde = { version = "1.0.150", optional = true }
-serde_json = { version = "1.0.100", optional = true }
->>>>>>> 467eea2b
+bitflags = "2"
+futures-lite = { version = "2", optional = true }
+quick-xml = { version = "0.31", optional = true, features = ["serialize"] }
+radsort = "0.1"
+rand = { version = "0.8", optional = true }
+ron = { version = "0.8", optional = true }
+serde = { version = "1", optional = true }
+serde_json = { version = "1", optional = true }
 
 [dev-dependencies]
 bevy = { version = "0.12.1", default-features = false, features = [
@@ -67,7 +55,7 @@
     "trace_tracy",
     "multi-threaded",
     "x11",
-    "wayland"
+    "wayland",
 ] }
 bevy-inspector-egui = "0.22.0"
 bevy_mod_debugdump = "0.9.0"
