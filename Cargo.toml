[package]
name = "bevy_entitiles"
<<<<<<< HEAD
version = "0.2.0"
=======
version = "0.2.1"
>>>>>>> 538ae7da
edition = "2021"
license = "MIT"
repository = "https://github.com/443eb9/bevy_entitiles"
exclude = [
    "test/*"
]
description = "A tilemap library for bevy. With many algorithms built in."

[profile.dev]
opt-level = 1

[profile.dev.package."*"]
opt-level = 3

[dependencies]
bevy = { version = "0.12.0", default-features = false, features = [
    "bevy_core_pipeline",
    "bevy_render",
    "bevy_asset",
    "png",
    "bevy_winit",
    "bevy_sprite",
    "multi-threaded",
]}
ron = { version = "0.8.1", optional = true }
rand = { version = "0.8.5", optional = true }
noise = { version = "0.8.2", optional = true }
serde = { version = "1.0.192", optional = true }
indexmap = { version = "2.1.0", optional = true }

[dev-dependencies]
bevy = { version = "0.12.0", default-features = false, features = [
    "bevy_core_pipeline",
    "bevy_render",
    "bevy_asset",
    "bevy_gizmos",
    "bevy_ui",
    "png",
    "bevy_winit",
    "bevy_text",
    "bevy_sprite",
    "default_font",
    "trace_tracy",
    "multi-threaded"
]}

[features]
default = []
debug = []
debug_verbose = []
algorithm = ["dep:rand", "dep:ron", "dep:noise", "dep:serde", "dep:indexmap"]

[[example]]
name = "test"
path = "examples/test.rs"
required-features = ["debug"]

[[example]]
name = "basic"
path = "examples/basic.rs"
required-features = ["debug"]

[[example]]
name = "pathfinding"
path = "examples/pathfinding.rs"
required-features = ["debug", "algorithm"]

[[example]]
name = "wfc"
path = "examples/wfc.rs"
required-features = ["debug", "algorithm"]<|MERGE_RESOLUTION|>--- conflicted
+++ resolved
@@ -1,10 +1,6 @@
 [package]
 name = "bevy_entitiles"
-<<<<<<< HEAD
-version = "0.2.0"
-=======
 version = "0.2.1"
->>>>>>> 538ae7da
 edition = "2021"
 license = "MIT"
 repository = "https://github.com/443eb9/bevy_entitiles"
@@ -28,6 +24,10 @@
     "bevy_winit",
     "bevy_sprite",
     "multi-threaded",
+    "bevy_gizmos",
+    "bevy_text",
+    "bevy_ui",
+    "default_font"
 ]}
 ron = { version = "0.8.1", optional = true }
 rand = { version = "0.8.5", optional = true }
@@ -75,4 +75,4 @@
 [[example]]
 name = "wfc"
 path = "examples/wfc.rs"
-required-features = ["debug", "algorithm"]+required-features = ["algorithm"]