use std::fmt::Debug;

<<<<<<< HEAD
use self::{pathfinding::pathfinding, wfc::wave_function_collapse};
=======
use bevy::{
    prelude::{Plugin, Update},
    utils::HashMap,
};

use self::{
    pathfinding::{pathfinding, pathfinding_async},
    wfc::wave_function_collapse,
};

>>>>>>> 538ae7da
pub mod pathfinding;
pub mod wfc;

pub struct EntitilesAlgorithmPlugin;

impl Plugin for EntitilesAlgorithmPlugin {
    fn build(&self, app: &mut bevy::prelude::App) {
        app.add_systems(
            Update,
            (pathfinding, pathfinding_async, wave_function_collapse),
        );
    }
}

pub trait HeapElement {
    fn set_index(&mut self, index: usize);
    fn get_index(&self) -> usize;
}

#[derive(Debug, Clone)]
pub struct LookupHeap<KHeap, KMap, V>
where
    KHeap: Ord + Copy + Debug,
    KMap: Eq + std::hash::Hash + Copy + Debug,
    V: Copy + HeapElement + Debug,
{
    pub count: usize,
    pub depth: usize,
    pub heap: Vec<Option<(KHeap, KMap)>>,
    pub lookup: HashMap<KMap, V>,
}

impl<KHeap, KMap, V> LookupHeap<KHeap, KMap, V>
where
    KHeap: Ord + Copy + Debug,
    KMap: Eq + std::hash::Hash + Copy + Debug,
    V: Copy + HeapElement + Debug,
{
    pub fn new() -> Self {
        Self {
            count: 0,
            depth: 1,
            heap: vec![None; 2],
            lookup: HashMap::default(),
        }
    }

    pub fn pop_min(&mut self) -> Option<V> {
        if self.count == 0 {
            return None;
        }

        let first = self.heap[1].unwrap();
        let last = self.heap[self.count].unwrap();

        self.lookup.get_mut(&last.1).unwrap().set_index(1);

        self.heap[1] = self.heap[self.count];
        self.heap[self.count] = None;

        self.count -= 1;

        self.shift_down(1);

        Some(self.lookup[&first.1])
    }

    pub fn heap_get(&self, key: KMap) -> Option<&(KHeap, KMap)> {
        if let Some(elem) = self.lookup.get(&key) {
            if let Some(h_elem) = self.heap.get(elem.get_index() as usize) {
                return h_elem.as_ref();
            }
        }

        None
    }

    pub fn insert_heap(&mut self, key_heap: KHeap, key_map: KMap) {
        if self.heap.len() == self.count + 1 {
            self.expand();
        }

        self.count += 1;
        let node = self.lookup.get_mut(&key_map).unwrap();
        node.set_index(self.count);
        self.heap[self.count] = Some((key_heap, key_map));
        self.shift_up(self.count);
    }

    #[inline]
    pub fn map_get(&self, key: &KMap) -> Option<&V> {
        self.lookup.get(key)
    }

    #[inline]
    pub fn map_get_mut(&mut self, key: &KMap) -> Option<&mut V> {
        self.lookup.get_mut(key)
    }

    #[inline]
    pub fn lookup_contains(&self, key: &KMap) -> bool {
        self.lookup.contains_key(key)
    }

    #[inline]
    pub fn update_lookup(&mut self, key: KMap, value: V) {
        self.lookup.insert(key, value);
    }

    #[inline]
    pub fn is_empty(&self) -> bool {
        self.count == 0
    }

    fn expand(&mut self) {
        self.heap.extend_from_slice(&vec![None; self.depth * 2]);
        self.depth += 1;
    }

    fn shift_up(&mut self, index: usize) {
        let Some(mut this) = self.heap[index] else {
            return;
        };
        let Some(mut parent) = self.heap[index / 2] else {
            return;
        };

        while parent.0 > this.0 {
            let (swapped_this, _) = self.swap_node(this.1, parent.1);

            if swapped_this == 1 {
                break;
            } else {
                this = self.heap[swapped_this].unwrap();
                parent = self.heap[swapped_this / 2].unwrap();
            }
        }
    }

    fn shift_down(&mut self, index: usize) {
        if index * 2 >= self.count {
            return;
        };
        let Some(mut this) = self.heap[index] else {
            return;
        };
        let mut child = {
            let left = self.heap[index * 2].unwrap();
            let right = self.heap[index * 2 + 1].unwrap();
            if left.0 <= right.0 {
                left
            } else {
                right
            }
        };

        while child.0 < this.0 {
            let (swapped_this, _) = self.swap_node(this.1, child.1);

            if swapped_this * 2 > self.count {
                break;
            } else {
                this = self.heap[swapped_this].unwrap();
                child = {
                    let left = self.heap[swapped_this * 2].unwrap();
                    if let Some(right) = self.heap[swapped_this * 2 + 1] {
                        if left.0 < right.0 {
                            left
                        } else {
                            right
                        }
                    } else {
                        left
                    }
                };
            }
        }
    }

    /// Returns the heap_index after swap.
    /// (swapped_this_index, swapped_other_index)
    fn swap_node(&mut self, lhs_index: KMap, rhs_index: KMap) -> (usize, usize) {
        let lhs_heap_index = self.lookup.get(&lhs_index).unwrap().get_index();
        let rhs_heap_index = self.lookup.get(&rhs_index).unwrap().get_index();

        self.heap.swap(lhs_heap_index, rhs_heap_index);

        self.lookup
            .get_mut(&lhs_index)
            .unwrap()
            .set_index(rhs_heap_index);
        self.lookup
            .get_mut(&rhs_index)
            .unwrap()
            .set_index(lhs_heap_index);

        (rhs_heap_index, lhs_heap_index)
    }

    #[cfg(feature = "debug_verbose")]
    pub fn print_heap(&self) {
        println!("Heap: {:?}", self.heap);
    }
}<|MERGE_RESOLUTION|>--- conflicted
+++ resolved
@@ -1,8 +1,5 @@
 use std::fmt::Debug;
 
-<<<<<<< HEAD
-use self::{pathfinding::pathfinding, wfc::wave_function_collapse};
-=======
 use bevy::{
     prelude::{Plugin, Update},
     utils::HashMap,
@@ -13,7 +10,6 @@
     wfc::wave_function_collapse,
 };
 
->>>>>>> 538ae7da
 pub mod pathfinding;
 pub mod wfc;
 
