use bevy::{
    prelude::{App, AssetServer, Camera2dBundle, Commands, Res, Startup, UVec2, Update, Vec2},
    render::render_resource::FilterMode,
    DefaultPlugins,
};
use bevy_entitiles::{
    algorithm::pathfinding::{AsyncPathfinder, PathTile, Pathfinder},
    debug::camera_movement::camera_control,
    math::FillArea,
    render::texture::TilemapTextureDescriptor,
    tilemap::{algo_tilemap::PathTilemap, TileBuilder, TileType, TilemapBuilder},
    EntiTilesPlugin,
};

fn main() {
    App::new()
        .add_plugins((DefaultPlugins, EntiTilesPlugin))
        .add_systems(Startup, setup)
        .add_systems(Update, camera_control)
        .run();
}

fn setup(mut commands: Commands, assets_server: Res<AssetServer>) {
    commands.spawn(Camera2dBundle::default());

    let (tilemap_entity, mut tilemap) = TilemapBuilder::new(
        TileType::IsometricDiamond,
        UVec2 { x: 500, y: 500 },
        Vec2 { x: 32.0, y: 16.0 },
    )
    .with_texture(
        assets_server.load("test/test_isometric.png"),
        TilemapTextureDescriptor {
            tile_count: UVec2 { x: 1, y: 2 },
            tile_size: UVec2 { x: 32, y: 16 },
            filter_mode: FilterMode::Nearest,
        },
    )
    .with_render_chunk_size(64)
    .with_disabled_safety_check()
    .build(&mut commands);

    tilemap.fill_rect(
        &mut commands,
        FillArea::full(&tilemap),
        &TileBuilder::new(UVec2::ZERO, 0),
    );

    tilemap.fill_rect(
        &mut commands,
        FillArea::new(UVec2 { x: 2, y: 2 }, Some(UVec2 { x: 10, y: 7 }), &tilemap),
        &TileBuilder::new(UVec2::ZERO, 1),
    );

<<<<<<< HEAD
    tilemap.fill_path_rect_custom(&mut commands, FillArea::full(&tilemap), |_| PathTile {
=======
    let mut path_tilemap = PathTilemap::new(tilemap_entity);
    path_tilemap.fill_path_rect_custom(&tilemap, FillArea::full(&tilemap), |_| PathTile {
>>>>>>> 538ae7da
        cost: rand::random::<u32>() % 10,
    });

    commands
        .entity(tilemap_entity)
        .insert((tilemap, path_tilemap));

    commands.spawn_empty().insert((
        Pathfinder {
            origin: UVec2 { x: 0, y: 0 },
            dest: UVec2 { x: 499, y: 499 },
            allow_diagonal: false,
            tilemap: tilemap_entity,
            custom_weight: None,
            max_step: None,
        },
        // remove the AsyncPathfinder if you want to synchronize the pathfinding
        AsyncPathfinder {
            max_step_per_frame: 300,
        },
    ));
}<|MERGE_RESOLUTION|>--- conflicted
+++ resolved
@@ -52,12 +52,8 @@
         &TileBuilder::new(UVec2::ZERO, 1),
     );
 
-<<<<<<< HEAD
-    tilemap.fill_path_rect_custom(&mut commands, FillArea::full(&tilemap), |_| PathTile {
-=======
     let mut path_tilemap = PathTilemap::new(tilemap_entity);
     path_tilemap.fill_path_rect_custom(&tilemap, FillArea::full(&tilemap), |_| PathTile {
->>>>>>> 538ae7da
         cost: rand::random::<u32>() % 10,
     });
 
