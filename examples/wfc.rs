--- conflicted
+++ resolved
@@ -28,11 +28,7 @@
 
     let (tilemap_entity, tilemap) = TilemapBuilder::new(
         TileType::Square,
-<<<<<<< HEAD
-        UVec2 { x: 5, y: 5 },
-=======
         UVec2 { x: 20, y: 20 },
->>>>>>> 538ae7da
         Vec2 { x: 32., y: 32. },
     )
     .with_texture(
